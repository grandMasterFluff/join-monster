--- conflicted
+++ resolved
@@ -40,13 +40,7 @@
   if (!selections.size) return ''
 
   // put together the SQL query
-<<<<<<< HEAD
-  let sql = 'SELECT\n  '
-    + selections.join(',\n  ') + '\n'
-    + tables.join('\n')
-=======
   let sql = 'SELECT\n  ' + [ ...selections ].join(',\n  ') + '\n' + tables.join('\n')
->>>>>>> 4449f499
 
   wheres = filter(wheres)
   if (wheres.length) {
@@ -390,9 +384,4 @@
     const direction = orderBy[column]
     addToOrder(order, column, direction, as, expressions, stripTable)
   }
-<<<<<<< HEAD
-  return orderColumns
-}
-=======
-}
->>>>>>> 4449f499
+}