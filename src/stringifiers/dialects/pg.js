import {
  keysetPagingSelect,
  offsetPagingSelect,
  interpretForOffsetPaging,
  interpretForKeysetPaging
} from '../shared'

const dialect = module.exports = {
  name: 'pg',

  quote(str) {
    return `"${str}"`
  },

  compositeKey(parent, keys) {
    keys = keys.map(key => `"${parent}"."${key}"`)
    return `NULLIF(CONCAT(${keys.join(', ')}), '')`
  },

  handleJoinedOneToManyPaginated: async function(parent, node, context, expressions, tables, joinCondition) {
    const pagingWhereConditions = [ await node.sqlJoin(`"${parent.as}"`, `"${node.as}"`, node.args || {}, context, node) ]
    if (node.where) {
      pagingWhereConditions.push(
        await node.where(`"${node.as}"`, node.args || {}, context, node)
      )
    }

    // which type of pagination are they using?
    if (node.sortKey) {
      const { limit, order, whereCondition: whereAddendum } = interpretForKeysetPaging(node, dialect, expressions)
      pagingWhereConditions.push(whereAddendum)
      tables.push(
        keysetPagingSelect(expressions, node.name, pagingWhereConditions, order, limit, node.as, {
          joinCondition,
          joinType: 'LEFT'
        })
      )
    } else if (node.orderBy) {
      const { limit, offset, order } = interpretForOffsetPaging(node, dialect, expressions)
      tables.push(
        offsetPagingSelect(expressions, node.name, pagingWhereConditions, order, limit, offset, node.as, {
          joinCondition,
          joinType: 'LEFT'
        })
      )
    }
  },

  handleBatchedManyToManyPaginated: async function(parent, node, context, expressions, tables, batchScope, joinCondition) {
    const pagingWhereConditions = [
      `"${node.junction.as}"."${node.junction.sqlBatch.thisKey.name}" = temp."${node.junction.sqlBatch.parentKey.name}"`
    ]
    if (node.junction.where) {
      pagingWhereConditions.push(
        await node.junction.where(`"${node.junction.as}"`, node.args || {}, context, node)
      )
    }
    if (node.where) {
      pagingWhereConditions.push(
        await node.where(`"${node.as}"`, node.args || {}, context, node)
      )
    }

    const tempTable = `FROM (VALUES ${batchScope.map(val => `(${val})`)}) temp("${node.junction.sqlBatch.parentKey.name}")`
    tables.push(tempTable)
<<<<<<< HEAD
    const lateralJoinCondition = `"${node.junction.as}"."${node.junction.sqlBatch.thisKey.name}" = temp."${node.junction.sqlBatch.parentKey.name}"`
=======
    const lateralJoinCondition = `"${node.junction.as}"."${node.junction.sqlBatch.thisKey.name}" = temp."${
      node.junction.sqlBatch.parentKey.name
    }"`
>>>>>>> 4449f499

    const lateralJoinOptions = { joinCondition: lateralJoinCondition, joinType: 'LEFT' }
    if (node.where || node.orderBy) {
      lateralJoinOptions.extraJoin = {
        name: node.name,
        as: node.as,
        condition: joinCondition
      }
    }
    if (node.sortKey || node.junction.sortKey) {
      const { limit, order, whereCondition: whereAddendum } = interpretForKeysetPaging(node, dialect, expressions)
      pagingWhereConditions.push(whereAddendum)
      tables.push(
        keysetPagingSelect(
          expressions,
          node.junction.sqlTable,
          pagingWhereConditions,
          order,
          limit,
          node.junction.as,
          lateralJoinOptions
        )
      )
    } else if (node.orderBy || node.junction.orderBy) {
      const { limit, offset, order } = interpretForOffsetPaging(node, dialect, expressions)
      tables.push(
        offsetPagingSelect(
          expressions,
          node.junction.sqlTable,
          pagingWhereConditions,
          order,
          limit,
          offset,
          node.junction.as,
          lateralJoinOptions
        )
      )
    }
    tables.push(`LEFT JOIN ${node.name} AS "${node.as}" ON ${joinCondition}`)
  },

  handleJoinedManyToManyPaginated: async function(
    parent,
    node,
    context,
    expressions,
    tables,
    joinCondition1,
    joinCondition2
  ) {
    const pagingWhereConditions = [
      await node.junction.sqlJoins[0](`"${parent.as}"`, `"${node.junction.as}"`, node.args || {}, context, node)
    ]
    if (node.junction.where) {
      pagingWhereConditions.push(
        await node.junction.where(`"${node.junction.as}"`, node.args || {}, context, node)
      )
    }
    if (node.where) {
      pagingWhereConditions.push(
        await node.where(`"${node.as}"`, node.args || {}, context, node)
      )
    }

    const lateralJoinOptions = { joinCondition: joinCondition1, joinType: 'LEFT' }
    if (node.where || node.orderBy) {
      lateralJoinOptions.extraJoin = {
        name: node.name,
        as: node.as,
        condition: joinCondition2
      }
    }
    if (node.sortKey || node.junction.sortKey) {
      const { limit, order, whereCondition: whereAddendum } = interpretForKeysetPaging(node, dialect, expressions)
      pagingWhereConditions.push(whereAddendum)
      tables.push(
        keysetPagingSelect(
          expressions,
          node.junction.sqlTable,
          pagingWhereConditions,
          order,
          limit,
          node.junction.as,
          lateralJoinOptions
        )
      )
    } else if (node.orderBy || node.junction.orderBy) {
      const { limit, offset, order } = interpretForOffsetPaging(node, dialect, expressions)
      tables.push(
        offsetPagingSelect(
          expressions,
          node.junction.sqlTable,
          pagingWhereConditions,
          order,
          limit,
          offset,
          node.junction.as,
          lateralJoinOptions
        )
      )
    }
  },

  handlePaginationAtRoot: async function(parent, node, context, expressions, tables) {
    const pagingWhereConditions = []
    if (node.sortKey) {
      const { limit, order, whereCondition: whereAddendum } = interpretForKeysetPaging(node, dialect, expressions)
      pagingWhereConditions.push(whereAddendum)
      if (node.where) {
        pagingWhereConditions.push(
          await node.where(`"${node.as}"`, node.args || {}, context, node)
        )
      }
      tables.push(keysetPagingSelect(expressions, node.name, pagingWhereConditions, order, limit, node.as))
    } else if (node.orderBy) {
      const { limit, offset, order } = interpretForOffsetPaging(node, dialect, expressions)
      if (node.where) {
        pagingWhereConditions.push(
          await node.where(`"${node.as}"`, node.args || {}, context, node)
        )
      }
      tables.push(offsetPagingSelect(expressions, node.name, pagingWhereConditions, order, limit, offset, node.as))
    }
  },

  handleBatchedOneToManyPaginated: async function(parent, node, context, expressions, tables, batchScope) {
    const pagingWhereConditions = [ `"${node.as}"."${node.sqlBatch.thisKey.name}" = temp."${node.sqlBatch.parentKey.name}"` ]
    if (node.where) {
      pagingWhereConditions.push(
        await node.where(`"${node.as}"`, node.args || {}, context, node)
      )
    }
    const tempTable = `FROM (VALUES ${batchScope.map(val => `(${val})`)}) temp("${node.sqlBatch.parentKey.name}")`
    tables.push(tempTable)
    const lateralJoinCondition = `"${node.as}"."${node.sqlBatch.thisKey.name}" = temp."${node.sqlBatch.parentKey.name}"`
    if (node.sortKey) {
      const { limit, order, whereCondition: whereAddendum } = interpretForKeysetPaging(node, dialect, expressions)
      pagingWhereConditions.push(whereAddendum)
      tables.push(
        keysetPagingSelect(expressions, node.name, pagingWhereConditions, order, limit, node.as, {
          joinCondition: lateralJoinCondition
        })
      )
    } else if (node.orderBy) {
      const { limit, offset, order } = interpretForOffsetPaging(node, dialect, expressions)
      tables.push(
        offsetPagingSelect(expressions, node.name, pagingWhereConditions, order, limit, offset, node.as, {
          joinCondition: lateralJoinCondition
        })
      )
    }
  }

}<|MERGE_RESOLUTION|>--- conflicted
+++ resolved
@@ -63,13 +63,7 @@
 
     const tempTable = `FROM (VALUES ${batchScope.map(val => `(${val})`)}) temp("${node.junction.sqlBatch.parentKey.name}")`
     tables.push(tempTable)
-<<<<<<< HEAD
     const lateralJoinCondition = `"${node.junction.as}"."${node.junction.sqlBatch.thisKey.name}" = temp."${node.junction.sqlBatch.parentKey.name}"`
-=======
-    const lateralJoinCondition = `"${node.junction.as}"."${node.junction.sqlBatch.thisKey.name}" = temp."${
-      node.junction.sqlBatch.parentKey.name
-    }"`
->>>>>>> 4449f499
 
     const lateralJoinOptions = { joinCondition: lateralJoinCondition, joinType: 'LEFT' }
     if (node.where || node.orderBy) {
