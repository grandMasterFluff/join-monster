--- conflicted
+++ resolved
@@ -257,14 +257,6 @@
     // we need to figure out what kind of selection this is
     switch (selection.kind) {
     case 'Field':
-<<<<<<< HEAD
-      const newNode = {}
-      if (internalOptions.defferedFrom) {
-        newNode.defferedFrom = internalOptions.defferedFrom
-      }
-      children.push(newNode)
-      getGraphQLType.call(this, selection, gqlType, newNode, namespace, depth + 1, options, context)
-=======
       // has this field been requested once already? GraphQL does not protect against duplicates so we have to check for it
       const existingNode = children.find(child => child.fieldName === selection.name.value && child.type === 'table')
       let newNode = {}
@@ -273,8 +265,10 @@
       } else {
         children.push(newNode)
       }
+      if (internalOptions.defferedFrom) {
+        newNode.defferedFrom = internalOptions.defferedFrom
+      }
       populateASTNode.call(this, selection, gqlType, newNode, namespace, depth + 1, options, context)
->>>>>>> bd29670e
       break
     // if its an inline fragment, it has some fields and we gotta recurse thru all them
     case 'InlineFragment':
@@ -324,14 +318,6 @@
     switch (selection.kind) {
     // if its another field, recurse through that
     case 'Field':
-<<<<<<< HEAD
-      const newNode = {}
-      if (internalOptions.defferedFrom) {
-        newNode.defferedFrom = internalOptions.defferedFrom
-      }
-      children.push(newNode)
-      getGraphQLType.call(this, selection, gqlType, newNode, namespace, depth + 1, options, context)
-=======
       // has this field been requested once already? GraphQL does not protect against duplicates so we have to check for it
       const existingNode = children.find(child => child.fieldName === selection.name.value && child.type === 'table')
       let newNode = {}
@@ -340,8 +326,10 @@
       } else {
         children.push(newNode)
       }
+      if (internalOptions.defferedFrom) {
+        newNode.defferedFrom = internalOptions.defferedFrom
+      }
       populateASTNode.call(this, selection, gqlType, newNode, namespace, depth + 1, options, context)
->>>>>>> bd29670e
       break
     // if its an inline fragment, it has some fields and we gotta recurse thru all them
     case 'InlineFragment':
