import assert from 'assert'
import { flatMap } from 'lodash'
import AliasNamespace from './aliasNamespace'
import { wrap } from './util'


export function queryASTToSqlAST(resolveInfo, options) {
  // this is responsible for all the logic regarding creating SQL aliases
  // we need varying degrees of uniqueness and readability
  // force oracle to minify, because it has this 30-character limit on column identifiers
  const namespace = new AliasNamespace(options.dialect === 'oracle' ? true : options.minify)

  // we'll build up the AST representing the SQL recursively
  const sqlAST = {}

  // v0.8 changed the "fieldASTs" property to "fieldNodes". we want to support both
  const fieldNodes = resolveInfo.fieldNodes || resolveInfo.fieldASTs 
  assert.equal(fieldNodes.length, 1, 'We thought this would always have a length of 1. FIX ME!!')

  // this represents the parsed query
  const queryAST = fieldNodes[0]
  // resolveInfo.parentType is from the schema, its the GraphQLObjectType that is parent to the current field
  // this allows us to get the field definition of the current field so we can grab that extra metadata
  // e.g. sqlColumn or sqlJoin, etc.
  const parentType = resolveInfo.parentType
  getGraphQLType(queryAST, parentType, sqlAST, resolveInfo.fragments, resolveInfo.variableValues, namespace, 0, options)

  // make sure they started this party on a table
  assert.equal(sqlAST.type, 'table', 'Must call joinMonster in a resolver on a field where the type is decorated with "sqlTable".')

  // make sure each "sqlDep" is only specified once at each level. also assign it an alias
  pruneDuplicateSqlDeps(sqlAST, namespace)

  return sqlAST
}

export function getGraphQLType(queryASTNode, parentTypeNode, sqlASTNode, fragments, variables, namespace, depth, options) {
  // first, get the name of the field being queried
  const fieldName = queryASTNode.name.value

  // if this is an internal field (say, for introspection "__typename"), lets ignore it
  if (fieldName.slice(0, 2) === '__') {
    sqlASTNode.type = 'noop'
    return
  }

  // then, get the field from the schema definition
  let field = parentTypeNode._fields[fieldName]
  if (!field) {
    throw new Error(`The field "${fieldName}" is not in the ${parentTypeNode.name} type.`)
  }

  // this flag will keep track of whether multiple rows are needed
  let grabMany = false
  // the actual type might be wrapped in a GraphQLNonNull type
  let gqlType = stripNonNullType(field.type)

  // add the arguments that were passed, if any.
  if (queryASTNode.arguments.length) {
    const args = sqlASTNode.args = {}
    for (let arg of queryASTNode.arguments) {
      args[arg.name.value] = parseArgValue(arg.value, variables)
    }
  }

  // if list then mark flag true & get the type inside the GraphQLList container type
  if (gqlType.constructor.name === 'GraphQLList') {
    gqlType = stripNonNullType(gqlType.ofType)
    grabMany = true
  }
  
  // if its a relay connection, there are several things we need to do
  if (gqlType.constructor.name === 'GraphQLObjectType' && gqlType._fields.edges && gqlType._fields.pageInfo) {
    grabMany = true
    // grab the types and fields inside the connection
    const stripped = stripRelayConnection(field, queryASTNode, fragments)
    // reassign those
    gqlType = stripped.gqlType
    queryASTNode = stripped.queryASTNode
    // we'll set a flag for pagination.
    if (field.sqlPaginate) {
      sqlASTNode.paginate = true
      getSortColumns(field, sqlASTNode)
    }
  } else {
    if (field.sqlPaginate) {
      throw new Error(`To paginate the ${gqlType.name} type, it must be a GraphQLObjectType that fulfills the relay spec. The type must have a "pageInfo" and "edges" field. https://facebook.github.io/relay/graphql/connections.htm`)
    }
  }
  // the typeConfig has all the keyes from the GraphQLObjectType definition
  const config = gqlType._typeConfig

  // is this a table in SQL?
  if (gqlType.constructor.name === 'GraphQLObjectType' && config.sqlTable) {
    if (depth >= 1) {
      assert(field.sqlJoin || field.sqlBatch || field.junctionTable, `If an Object type maps to a SQL table and has a child which is another Object type that also maps to a SQL table, you must define "sqlJoin", "sqlBatch", or "junctionTable" on that field to tell joinMonster how to fetch it. Check the "${fieldName}" field on the "${parentTypeNode.name}" type.`)
    }
    handleTable(sqlASTNode, queryASTNode, field, gqlType, fragments, variables, namespace, grabMany, depth, options)
  // is this a raw expression?
  } else if (field.sqlExpr) {
    sqlASTNode.type = 'expression'
    sqlASTNode.sqlExpr = field.sqlExpr
    sqlASTNode.fieldName = field.name
    sqlASTNode.as = namespace.generate('column', field.name)
  // is it just a column? if they specified a sqlColumn or they didn't define a resolver, yeah
  } else if (field.sqlColumn || !field.resolve) {
    sqlASTNode.type = 'column'
    sqlASTNode.name = field.sqlColumn || field.name
    sqlASTNode.fieldName = field.name
    sqlASTNode.as = namespace.generate('column', sqlASTNode.name)
  // or maybe it just depends on some SQL columns
  } else if (field.sqlDeps) {
    sqlASTNode.type = 'columnDeps'
    sqlASTNode.names = field.sqlDeps
  // maybe this node wants no business with your SQL, because it has its own resolver
  } else {
    sqlASTNode.type = 'noop'
  }
}

function handleTable(sqlASTNode, queryASTNode, field, gqlType, fragments, variables, namespace, grabMany, depth, options) {
  const config = gqlType._typeConfig

  sqlASTNode.type = 'table'
  sqlASTNode.name = config.sqlTable

  // the graphQL field name will be the default alias for the table
  // if thats taken, this function will just add an underscore to the end to make it unique
  sqlASTNode.as = namespace.generate('table', field.name)

  if (field.orderBy && !sqlASTNode.orderBy) {
    handleOrderBy(sqlASTNode, field)
  }

  // tables have child fields, lets push them to an array
  const children = sqlASTNode.children = []

  sqlASTNode.fieldName = field.name
  sqlASTNode.grabMany = grabMany

  if (field.where) {
    sqlASTNode.where = field.where
  }
  if (field.sqlJoin) {
    sqlASTNode.sqlJoin = field.sqlJoin
  }
  else if (field.junctionTable || field.joinTable) {
    assert(field.sqlJoins || field.junctionBatch, 'Must define `sqlJoins` (plural) or `junctionBatch` for a many-to-many.')
    if (field.joinTable) {
      console.warn('The `joinTable` is deprecated. Rename to `junctionTable`.')
    }
    const junctionTable = field.junctionTable || field.joinTable
    sqlASTNode.junctionTable = junctionTable
<<<<<<< HEAD
    sqlASTNode.junctionTableAs = namespace.generate('table', junctionTable.slice(0, 10))
=======
    sqlASTNode.junctionTableAs = namespace.generate('table', junctionTable.replace(/[^a-zA-Z0-9]/g, '_'))
>>>>>>> dc2b1222
    if (field.sqlJoins) {
      sqlASTNode.sqlJoins = field.sqlJoins
    } else {
      if (typeof field.junctionTableKey === 'string') {
        children.push({
          type: 'column',
          name: field.junctionTableKey,
          fieldName: field.junctionTableKey,
          fromOtherTable: sqlASTNode.junctionTableAs,
          as: namespace.generate('column', field.junctionTableKey)
        })
      } else if (Array.isArray(field.junctionTableKey)) {
        const clumsyName = toClumsyName(field.junctionTableKey)
        children.push({
          type: 'composite',
          name: field.junctionTableKey,
          fieldName: clumsyName,
          fromOtherTable: sqlASTNode.junctionTableAs,
          as: namespace.generate('column', clumsyName)
        })
      }
      sqlASTNode.junctionBatch = {
        sqlJoin: field.junctionBatch.sqlJoin,
        thisKey: {
          type: 'column',
          name: field.junctionBatch.thisKey,
          fieldName: field.junctionBatch.thisKey,
          fromOtherTable: sqlASTNode.junctionTableAs,
          as: namespace.generate('column', field.junctionBatch.thisKey)
        },
        parentKey: {
          type: 'column',
          name: field.junctionBatch.parentKey,
          fieldName: field.junctionBatch.parentKey,
          as: namespace.generate('column', field.junctionBatch.parentKey)
        }
      }
    }
  }
  else if (field.sqlBatch) {
    sqlASTNode.sqlBatch = {
      thisKey: {
        type: 'column',
        name: field.sqlBatch.thisKey,
        fieldName: field.sqlBatch.thisKey,
        as: namespace.generate('column', field.sqlBatch.thisKey)
      },
      parentKey: {
        type: 'column',
        name: field.sqlBatch.parentKey,
        fieldName: field.sqlBatch.parentKey,
        as: namespace.generate('column', field.sqlBatch.parentKey)
      },
    }
  }

  handleUniqueKey(config, children, namespace)

  if (sqlASTNode.paginate) {
    handleColumnsRequiredForPagination(sqlASTNode, namespace)
  }

  if (queryASTNode.selectionSet) {
    handleSelections(children, queryASTNode.selectionSet.selections, gqlType, fragments, variables, namespace, depth, options)
  }
}

// the selections could be several types, recursively handle each type here
function handleSelections(children, selections, gqlType, fragments, variables, namespace, depth, options) {
  for (let selection of selections) {
    // we need to figure out what kind of selection this is
    switch (selection.kind) {
    // if its another field, recurse through that
    case 'Field':
      const newNode = {}
      children.push(newNode)
      getGraphQLType(selection, gqlType, newNode, fragments, variables, namespace, depth + 1, options)
      break
    // if its an inline fragment, it has some fields and we gotta recurse thru all them
    case 'InlineFragment':
      {
        // check to make sure the type of this fragment (or one of the interfaces it implements) matches the type being queried
        const selectionNameOfType = selection.typeCondition.name.value
        const sameType = selectionNameOfType === gqlType.name
        const interfaceType = gqlType._interfaces.map(iface => iface.name).indexOf(selectionNameOfType) >= 0
        if (sameType || interfaceType) {
          handleSelections(children, selection.selectionSet.selections, gqlType, fragments, variables, namespace, depth + 1, options)
        }
      }
      break
    // if its a named fragment, we need to grab the fragment definition by its name and recurse over those fields
    case 'FragmentSpread':
      {
        const fragmentName = selection.name.value
        const fragment = fragments[fragmentName]
        // make sure fragment type (or one of the interfaces it implements) matches the type being queried
        const fragmentNameOfType = fragment.typeCondition.name.value
        const sameType = fragmentNameOfType === gqlType.name
        const interfaceType = gqlType._interfaces.map(iface => iface.name).indexOf(fragmentNameOfType) >= 0
        if (sameType || interfaceType) {
          handleSelections(children, fragment.selectionSet.selections, gqlType, fragments, variables, namespace, depth + 1, options)
        }
      }
      break
    default:
      throw new Error('Unknown selection kind: ' + selection.kind)
    }
  }
}

function handleUniqueKey(config, children, namespace) {
  // the NestHydrationJS library only treats the first column as the unique identifier, therefore we
  // need whichever column that the schema specifies as the unique one to be the first child
  if (!config.uniqueKey) {
    throw new Error(`You must specify the "uniqueKey" on the GraphQLObjectType definition of ${config.sqlTable}`)
  }
  if (typeof config.uniqueKey === 'string') {
    children.push({
      type: 'column',
      name: config.uniqueKey,
      fieldName: config.uniqueKey,
      as: namespace.generate('column', config.uniqueKey)
    })
  } else if (Array.isArray(config.uniqueKey)) {
    const clumsyName = toClumsyName(config.uniqueKey)
    children.push({
      type: 'composite',
      name: config.uniqueKey,
      fieldName: clumsyName,
      as: namespace.generate('column', clumsyName)
    })
  }
}

// generate a name for a composite key based on the individual column names smashed together
// slice them to help prevent exceeding oracle's 30-char identifier limit
function toClumsyName(keyArr) {
  return keyArr.map(name => name.slice(0, 3)).join('#')
}

function handleColumnsRequiredForPagination(sqlASTNode, namespace) {
  if (sqlASTNode.sortKey) {
    // this type of paging uses the "sort key(s)". we need to get this in order to generate the cursor
    for (let column of wrap(sqlASTNode.sortKey.key)) {
      const newChild = {
        type: 'column',
        name: column,
        fieldName: column,
        as: namespace.generate('column', column)
      }
      // if this joining on a "through-table", the sort key is on the threw table instead of this node's parent table
      if (sqlASTNode.junctionTable) {
        newChild.fromOtherTable = sqlASTNode.junctionTableAs
      }
      sqlASTNode.children.push(newChild)
    }
  } else if (sqlASTNode.orderBy) {
    // this type of paging can visit arbitrary pages, so lets provide the total number of items
    // on this special "$total" column which we will compute in the query
    const newChild = {
      type: 'column',
      name: '$total',
      fieldName: '$total',
      as: namespace.generate('column', '$total')
    }
    if (sqlASTNode.junctionTable) {
      newChild.fromOtherTable = sqlASTNode.junctionTableAs
    }
    sqlASTNode.children.push(newChild)
  }
}

function stripRelayConnection(field, queryASTNode, fragments) {
  // get the GraphQL Type inside the list of edges inside the Node from the schema definition
  const gqlType = field.type._fields.edges.type.ofType._fields.node.type
  // let's remember those arguments on the connection
  const args = queryASTNode.arguments
  // and then find the fields being selected on the underlying type, also buried within edges and Node
  const edges = spreadFragments(queryASTNode.selectionSet.selections, fragments, field.type.name)
    .find(selection => selection.name.value === 'edges')
  if (edges) {
    queryASTNode = spreadFragments(edges.selectionSet.selections, fragments, field.type.name)
      .find(selection => selection.name.value === 'node') || {}
  } else {
    queryASTNode = {}
  }
  // place the arguments on this inner field, so our SQL AST picks it up later
  queryASTNode.arguments = args
  return { gqlType, queryASTNode }
}

function stripNonNullType(type) {
  return type.constructor.name === 'GraphQLNonNull' ? type.ofType : type
}

export function pruneDuplicateSqlDeps(sqlAST, namespace) {
  // keep track of all the dependent columns at this depth in a Set (for uniqueness)
  const deps = new Set
  const children = sqlAST.children || []

  // loop thru each child which has "columnDeps", remove it from the tree, and add it to the set
  for (let i = children.length - 1; i >= 0; i--) {
    const child = children[i]
    if (child.type === 'columnDeps') {
      child.names.forEach(name => deps.add(name))
      children.splice(i, 1)
    // or if its another table, recurse on it
    } else if (child.type === 'table') {
      pruneDuplicateSqlDeps(child, namespace)
    }
  }

  // now that we collected the "columnDeps", add them all to one node
  // the "names" property will put all the column names in an object as keys
  // the values of this object will be the SQL alias
  const newNode = {
    type: 'columnDeps',
    names: {}
  }
  deps.forEach(name => {
    newNode.names[name] = namespace.generate('column', name)
  })
  children.push(newNode)
}

function parseArgValue(value, variableValues) {
  if (value.kind === 'Variable') {
    const variableName = value.name.value
    return variableValues[variableName]
  }
  
  switch(value.kind) {
  case 'IntValue':
    return parseInt(value.value)
  case 'FloatValue':
    return parseFloat(value.value)
  case 'ListValue':
    return value.values.map(value => parseArgValue(value, variableValues))
  default:
    return value.value
  }
}

function getSortColumns(field, sqlASTNode) {
  if (field.sortKey) {
    if (typeof field.sortKey === 'function') {
      sqlASTNode.sortKey = field.sortKey(sqlASTNode.args)
    } else {
      sqlASTNode.sortKey = field.sortKey
    }
  } else if (field.orderBy) {
    handleOrderBy(sqlASTNode, field)
  } else {
    throw new Error('"sortKey" or "orderBy" required if "sqlPaginate" is true')
  }
}

function handleOrderBy(sqlASTNode, field) {
  if (typeof field.orderBy === 'function') {
    sqlASTNode.orderBy = field.orderBy(sqlASTNode.args || {})
  } else {
    sqlASTNode.orderBy = field.orderBy
  }
}

function spreadFragments(selections, fragments, typeName) {
  return flatMap(selections, selection => {
    switch(selection.kind) {
    case 'FragmentSpread':
      const fragmentName = selection.name.value
      const fragment = fragments[fragmentName]
      return spreadFragments(fragment.selectionSet.selections, fragments, typeName)
    case 'InlineFragment':
      if (selection.typeCondition.name.value === typeName) {
        return spreadFragments(selection.selectionSet.selections, fragments, typeName)
      } else {
        return []
      }
    default:
      return selection
    }
  })
}
<|MERGE_RESOLUTION|>--- conflicted
+++ resolved
@@ -151,11 +151,7 @@
     }
     const junctionTable = field.junctionTable || field.joinTable
     sqlASTNode.junctionTable = junctionTable
-<<<<<<< HEAD
-    sqlASTNode.junctionTableAs = namespace.generate('table', junctionTable.slice(0, 10))
-=======
     sqlASTNode.junctionTableAs = namespace.generate('table', junctionTable.replace(/[^a-zA-Z0-9]/g, '_'))
->>>>>>> dc2b1222
     if (field.sqlJoins) {
       sqlASTNode.sqlJoins = field.sqlJoins
     } else {
