import util from 'util'
import assert from 'assert'
import { nest } from '@stem/nesthydrationjs'
import stringifySQL from './stringifiers/dispatcher'
import resolveUnions from './resolve-unions'
import deprecate from 'deprecate'
const debug = require('debug')('join-monster')

import defineObjectShape from './define-object-shape'

export function emphasize(str, colorCode = 33) {
  return `\n\x1b[1;${colorCode}m${str}\x1b[0m\n`
}

export function inspect(obj, options = {}) {
  return util.inspect(obj, { depth: 12, ...options })
}

// really? yes, really
export function last(arr) {
  return arr[arr.length - 1]
}

export function wrap(maybeArr) {
  if (maybeArr.constructor === Array) {
    return maybeArr
  }
  return [ maybeArr ]
}

export function isEmptyArray(val) {
  return Array.isArray(val) && val.length === 0
}

export function ensure(obj, prop, name) {
  if (!obj[prop]) {
    throw new Error(`property "${prop}" must be defined on object: ${name || util.inspect(obj)}`)
  }
  return obj[prop]
}

export function unthunk(val, ...args) {
  return typeof val === 'function' ? val(...args) : val
}

export function validateSqlAST(topNode) {
  // TODO: this could be a bit more comprehensive
  assert(topNode.sqlJoin == null, 'root level field can not have "sqlJoin"')
}

export function objToCursor(obj) {
  const str = JSON.stringify(obj)
  return Buffer.from(str).toString('base64')
}

export function cursorToObj(cursor) {
  const str = Buffer.from(cursor, 'base64').toString()
  return JSON.parse(str)
}

// wrap in a pair of single quotes for the SQL if needed
export function maybeQuote(value, dialectName) {
  if (value == null) {
    return 'NULL'
  }

  if (typeof value === 'number') return value
  if (value && typeof value.toSQL === 'function') return value.toSQL()
  if (value instanceof Buffer
    && typeof value === 'object'
    && typeof value.toString === 'function') {
    return `X'${value.toString('hex')}'`
  }
  if (dialectName === 'oracle' && value.match(/\d{4}-\d\d-\d\dT\d\d:\d\d:\d\d(.\d+)?Z?/)) {
    return value.replace(
      /(\d{4}-\d\d-\d\d)T(\d\d:\d\d:\d\d)(.\d+)?Z?/,
      'TIMESTAMP \'$1 $2$3 UTC\''
    )
  }

  // Picked from https://github.com/brianc/node-postgres/blob/876018/lib/client.js#L235..L260
  // Ported from PostgreSQL 9.2.4 source code in src/interfaces/libpq/fe-exec.c
  let hasBackslash = false
  let escaped = '\''

  for (let i = 0; i < value.length; i++) {
    let c = value[i]
    if (c === '\'') {
      escaped += c + c
    } else if (c === '\\') {
      escaped += c + c
      hasBackslash = true
    } else {
      escaped += c
    }
  }

  escaped += '\''

  if (hasBackslash === true) {
    escaped = ' E' + escaped
  }

  return escaped
}

function getDialectName(options) {
  if (options.dialectModule) {
    return options.dialectModule.name
  }
  return options.dialect || 'sqlite3'
}

export function buildWhereFunction(type, condition, options) {
  const name = getDialectName(options)
  if (typeof condition === 'function') {
    return condition
  // otherwise, we'll assume they gave us the value(s) of the unique key.
  }
  // determine the type of quotes necessary to escape the uniqueKey column
  const quote = [ 'mysql', 'mariadb' ].includes(name) ? '`' : '"'

  // determine the unique key so we know what to search by
  const uniqueKey = type._typeConfig.uniqueKey

  // handle composite keys
  if (Array.isArray(uniqueKey)) {
    // it must have a corresponding array of values
    assert.equal(
      condition.length,
      uniqueKey.length,
      `The unique key for the "${type.name}" type is a composite. You must provide an array of values for each column.`
    )
    return table => uniqueKey.map((key, i) => `${table}.${quote}${key}${quote} = ${maybeQuote(condition[i])}`).join(' AND ')
    // single keys are simple
  }
  return table => `${table}.${quote}${uniqueKey}${quote} = ${maybeQuote(condition)}`
}

// handles the different callback signatures and return values.
export function handleUserDbCall(dbCall, sql, sqlAST, shapeDefinition, bindings) {
  // if there are two args, we're in "callback mode"
  if (dbCall.length === 3) {
    // wrap it in a promise
    return new Promise((resolve, reject) => {
      // wait for them to call "done"
      dbCall(sql, bindings, (err, rows) => {
        if (err) {
          reject(err)
        } else {
          rows = validate(rows)
          if (debug.enabled) {
            debug(emphasize('RAW_DATA'), inspect(rows.slice(0, 8)))
            debug(`${rows.length} rows...`)
          }
          const data = nest(rows, shapeDefinition)
          resolveUnions(data, sqlAST)
          if (debug.enabled) {
            debug(emphasize('SHAPED_DATA', inspect(data)))
          }
          resolve(data)
        }
      })
    })
  }

  // otherwise, we are expecting a promise of the data
  const result = dbCall(sql, bindings)
  if (typeof result.then === 'function') {
    return result.then(rows => {
      rows = validate(rows)
      if (debug.enabled) {
        debug(emphasize('RAW DATA'), inspect(rows.slice(0, 8)))
        debug(`${rows.length} rows...`)
      }
      // hydrate the data
      // take that shape definition we produced and pass it to the NestHydrationJS library
      const data = nest(rows, shapeDefinition)
      resolveUnions(data, sqlAST)
      if (debug.enabled) {
        debug(emphasize('SHAPED_DATA'), inspect(data))
      }
      return data
    })
  }
  throw new Error('must return a promise of the data or use the callback')
}

// validate the data they gave us
function validate(rows) {
  // its supposed to be an array of objects
  if (Array.isArray(rows)) return rows
  // a check for the most common error. a lot of ORMs return an object with the desired data on the `rows` property
  else if (rows && rows.rows) return rows.rows

  throw new Error(
    `"dbCall" function must return/resolve an array of objects where each object is a row from the result set.
    Instead got ${util.inspect(rows, { depth: 3 })}`
  )
}

export async function compileSqlAST(sqlAST, context, options) {
  if (debug.enabled) {
    debug(emphasize('SQL_AST'), inspect(sqlAST))
  }

  // now convert the "SQL AST" to sql
  options.dialect = options.dialect || 'sqlite3'
  if (options.dialect === 'standard') {
    deprecate(
      'dialect "standard" is deprecated, because there is no true implementation of the SQL standard',
      '"sqlite3" is the default'
    )
    options.dialect = 'sqlite3'
  }
<<<<<<< HEAD
  const { sql, bindings } = await stringifySQL(sqlAST, context, options)
  debug(emphasize('SQL'), sql)
  debug(emphasize('BINDINGS'), bindings)
=======
  const sql = await stringifySQL(sqlAST, context, options)
  if (debug.enabled) {
    debug(emphasize('SQL'), sql)
  }
>>>>>>> d97c5564

  // figure out the shape of the object and define it so later we can pass it to
  // NestHydration library so it can hydrate the data
  const shapeDefinition = defineObjectShape(sqlAST)
<<<<<<< HEAD
  debug(emphasize('SHAPE_DEFINITION'), inspect(shapeDefinition))
  return { sql, shapeDefinition, bindings }
=======
  if (debug.enabled) {
    debug(emphasize('SHAPE_DEFINITION'), inspect(shapeDefinition))
  }
  return { sql, shapeDefinition }
>>>>>>> d97c5564
}
<|MERGE_RESOLUTION|>--- conflicted
+++ resolved
@@ -213,27 +213,17 @@
     )
     options.dialect = 'sqlite3'
   }
-<<<<<<< HEAD
   const { sql, bindings } = await stringifySQL(sqlAST, context, options)
-  debug(emphasize('SQL'), sql)
-  debug(emphasize('BINDINGS'), bindings)
-=======
-  const sql = await stringifySQL(sqlAST, context, options)
   if (debug.enabled) {
     debug(emphasize('SQL'), sql)
-  }
->>>>>>> d97c5564
+    debug(emphasize('BINDINGS'), bindings)
+  }
 
   // figure out the shape of the object and define it so later we can pass it to
   // NestHydration library so it can hydrate the data
   const shapeDefinition = defineObjectShape(sqlAST)
-<<<<<<< HEAD
-  debug(emphasize('SHAPE_DEFINITION'), inspect(shapeDefinition))
-  return { sql, shapeDefinition, bindings }
-=======
   if (debug.enabled) {
     debug(emphasize('SHAPE_DEFINITION'), inspect(shapeDefinition))
   }
-  return { sql, shapeDefinition }
->>>>>>> d97c5564
-}
+  return { sql, shapeDefinition, bindings }
+}
