--- conflicted
+++ resolved
@@ -1,10 +1,6 @@
 {
   "name": "join-monster",
-<<<<<<< HEAD
-  "version": "2.0.12-alpha.3",
-=======
-  "version": "2.0.13",
->>>>>>> 864d997f
+  "version": "2.0.13-alpha.1",
   "description": "A GraphQL to SQL query execution layer for batch data fetching.",
   "main": "dist/index.js",
   "engines": {
