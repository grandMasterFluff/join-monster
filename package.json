{
  "name": "join-monster",
  "version": "2.0.11",
  "description": "A GraphQL to SQL query execution layer for batch data fetching.",
  "main": "dist/index.js",
  "engines": {
    "node": ">=6.0.0"
  },
  "files": [
    "dist/"
  ],
  "scripts": {
    "build": "rm -rf dist && babel src --no-comments --out-dir dist",
    "watch": "rm -rf dist && babel src --watch --source-maps true --out-dir dist",
    "test": "npm run lint && bin/test --no-oracle",
    "testsqlite3": "NODE_ENV=test ava test/*.js",
    "testpg": "NODE_ENV=test DB=PG ava test/*.js",
    "testpg-paging": "NODE_ENV=test DB=PG PAGINATE=keyset ava test/pagination/keyset-paging.js && NODE_ENV=test DB=PG PAGINATE=offset ava test/pagination/offset-paging.js",
    "testoracle": "NODE_ENV=test DB=ORACLE ava test/*.js",
    "testoracle-paging": "NODE_ENV=test DB=ORACLE PAGINATE=offset ava test/pagination/offset-paging.js && NODE_ENV=test DB=ORACLE PAGINATE=keyset ava test/pagination/keyset-paging.js",
    "testmysql": "NODE_ENV=test DB=MYSQL ava test/*.js",
    "testmysql-paging": "NODE_ENV=test DB=MYSQL PAGINATE=offset ava test/pagination/offset-paging.js && NODE_ENV=test DB=MYSQL PAGINATE=keyset ava test/pagination/keyset-paging.js",
    "coverage": "nyc --reporter=html npm run test",
    "lint": "eslint src test",
    "start": "babel-watch ./test-api/server.js",
    "docs": "mkdocs serve",
    "jsdoc": "babel src/index.js -o temp.js && (jsdoc2md temp.js | sed '/\\*\\*Kind\\*\\*:/d' > docs/API.md) && rm temp.js",
    "prepublishOnly": "/bin/sh ./scripts/prepublish.sh && npm run build",
    "preversion": ". ./scripts/checkgit.sh && npm test",
    "db-build": "TZ=UTC babel-node test-api/data/build.js",
    "db-shell": "sqlite3 --column --header test-api/data/db/demo-data.sl3"
  },
  "ava": {
    "concurrency": 10,
    "verbose": false,
    "failFast": true,
    "require": "babel-register",
    "babel": {
      "babelrc": true
    }
  },
  "nyc": {
    "include": [
      "src/**/*.js"
    ]
  },
  "repository": {
    "type": "git",
    "url": "git+https://github.com/stems/join-monster.git"
  },
  "keywords": [
    "graphql",
    "sql",
    "join",
    "query",
    "batch",
    "data",
    "schema"
  ],
  "author": "Stem Disintermedia, Inc.",
  "contributors": [
    "Andrew Carlson <andrew@stem.is>",
    "Matthew Elder <matt@stem.is>"
  ],
  "license": "MIT",
  "bugs": {
    "url": "https://github.com/stems/join-monster/issues"
  },
  "homepage": "https://github.com/stems/join-monster#readme",
  "peerDependencies": {
    "graphql": "0.6 || 0.7 || 0.8 || 0.9 || 0.10 || 0.11"
  },
  "devDependencies": {
    "ava": "^0.22.0",
    "babel-cli": "^6.14.0",
    "babel-eslint": "^7.0.0",
    "babel-plugin-idx": "^1.5.1",
    "babel-plugin-object-values-to-object-keys": "^1.0.2",
    "babel-plugin-transform-do-expressions": "^6.22.0",
    "babel-preset-node6": "^11.0.0",
    "babel-preset-stage-1": "^6.24.1",
    "babel-watch": "^2.0.3-rc0",
<<<<<<< HEAD
    "eslint": "^4.4.1",
    "eslint-config-airbnb-base": "^12.0.0",
=======
    "eslint": "^4.6.0",
    "eslint-config-airbnb-base": "^11.3.1",
>>>>>>> 71a6965c
    "faker": "^4.1.0",
    "graphql": "^0.11.1",
    "graphsiql": "0.1.0",
    "jsdoc-to-markdown": "^3.0.0",
    "kcors": "^2.2.1",
    "knex": "^0.13.0",
    "koa": "^2.0.1",
    "koa-custom-graphiql": "1.0.1",
    "koa-graphql": "^0.7.0",
    "koa-router": "^7.1.1",
    "koa-static": "^3.0.0",
    "mysql": "^2.14.1",
    "nyc": "^11.1.0",
    "pg": "^7.1.0",
    "sinon": "^3.1.0",
    "sqlite3": "^3.1.9"
  },
  "dependencies": {
    "@stem/nesthydrationjs": "0.4.0",
    "debug": "^3.0.1",
    "deprecate": "^1.0.0",
    "generatorics": "^1.0.8",
    "graphql-relay": "^0.5.0",
    "lodash": "^4.13.1"
  }
}<|MERGE_RESOLUTION|>--- conflicted
+++ resolved
@@ -80,13 +80,8 @@
     "babel-preset-node6": "^11.0.0",
     "babel-preset-stage-1": "^6.24.1",
     "babel-watch": "^2.0.3-rc0",
-<<<<<<< HEAD
-    "eslint": "^4.4.1",
+    "eslint": "^4.6.0",
     "eslint-config-airbnb-base": "^12.0.0",
-=======
-    "eslint": "^4.6.0",
-    "eslint-config-airbnb-base": "^11.3.1",
->>>>>>> 71a6965c
     "faker": "^4.1.0",
     "graphql": "^0.11.1",
     "graphsiql": "0.1.0",
