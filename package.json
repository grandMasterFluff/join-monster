--- conflicted
+++ resolved
@@ -83,15 +83,9 @@
     "eslint": "^4.7.1",
     "eslint-config-airbnb-base": "^12.0.0",
     "faker": "^4.1.0",
-<<<<<<< HEAD
-    "graphql": "^0.12.3",
+    "graphql": "^0.13.0",
     "graphsiql": "0.2.0",
-    "jsdoc-to-markdown": "^3.0.0",
-=======
-    "graphql": "^0.13.0",
-    "graphsiql": "0.1.0",
     "jsdoc-to-markdown": "^4.0.0",
->>>>>>> b72509d5
     "kcors": "^2.2.1",
     "knex": "^0.14.0",
     "koa": "^2.0.1",
