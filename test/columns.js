--- conflicted
+++ resolved
@@ -361,10 +361,5 @@
   }`
   const { data, errors } = await run(query)
   errCheck(t, errors)
-<<<<<<< HEAD
-  t.is(data.user.fullName.split(' ')[1].toUpperCase(), data.user.capitalizedLastName)
-})
-=======
   t.is(data.user.fullName.split(' ')[1].toUpperCase(), data.user.transformedLastName)
-})
->>>>>>> 4449f499
+})