--- conflicted
+++ resolved
@@ -50,14 +50,8 @@
         { sqlBatch:
           { thisKey: 'post_id',
             parentKey: 'id' },
-<<<<<<< HEAD
           where: (table, args) => args.active ? `${table}.${q('archived', DB)} = ${bool(false, DB)}` : null } :
         { sqlJoin: (postTable, commentTable, args) => `${commentTable}.${q('post_id', DB)} = ${postTable}.${q('id', DB)} ${args.active ? `AND ${commentTable}.${q('archived', DB)} = ${bool(false, DB)}` : ''}` },
-      resolve: post => post.comments.sort((a, b) => a.id - b.id)
-=======
-          where: (table, args) => args.active ? `${table}.archived = (0 = 1)` : null } :
-        { sqlJoin: (postTable, commentTable, args) => `${commentTable}.post_id = ${postTable}.id ${args.active ? `AND ${commentTable}.archived = (0 = 1)` : ''}` }
->>>>>>> dc2b1222
     },
     numComments: {
       description: 'How many comments this post has',
